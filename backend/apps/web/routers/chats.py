from fastapi import Depends, Request, HTTPException, status
from datetime import datetime, timedelta
from typing import List, Union, Optional
from utils.utils import get_current_user
from fastapi import APIRouter
from pydantic import BaseModel
import json

from apps.web.models.users import Users
from apps.web.models.chats import (
    ChatModel,
    ChatResponse,
    ChatTitleForm,
    ChatForm,
    ChatTitleIdResponse,
    Chats,
)

from utils.utils import (
    bearer_scheme,
)
from constants import ERROR_MESSAGES

router = APIRouter()

############################
# GetChats
############################


@router.get("/", response_model=List[ChatTitleIdResponse])
async def get_user_chats(
    user=Depends(get_current_user), skip: int = 0, limit: int = 50
):
    return Chats.get_chat_lists_by_user_id(user.id, skip, limit)


############################
# GetAllChats
############################


@router.get("/all", response_model=List[ChatResponse])
async def get_all_user_chats(user=Depends(get_current_user)):
    return [
        ChatResponse(**{**chat.model_dump(), "chat": json.loads(chat.chat)})
        for chat in Chats.get_all_chats_by_user_id(user.id)
    ]


############################
# CreateNewChat
############################


@router.post("/new", response_model=Optional[ChatResponse])
async def create_new_chat(form_data: ChatForm, user=Depends(get_current_user)):
    chat = Chats.insert_new_chat(user.id, form_data)
    return ChatResponse(**{**chat.model_dump(), "chat": json.loads(chat.chat)})


############################
# GetChatById
############################


@router.get("/{id}", response_model=Optional[ChatResponse])
async def get_chat_by_id(id: str, user=Depends(get_current_user)):
    chat = Chats.get_chat_by_id_and_user_id(id, user.id)

    if chat:
        return ChatResponse(**{**chat.model_dump(), "chat": json.loads(chat.chat)})
    else:
        raise HTTPException(
            status_code=status.HTTP_401_UNAUTHORIZED, detail=ERROR_MESSAGES.NOT_FOUND
        )


############################
# UpdateChatById
############################


@router.post("/{id}", response_model=Optional[ChatResponse])
async def update_chat_by_id(
    id: str, form_data: ChatForm, user=Depends(get_current_user)
):
    chat = Chats.get_chat_by_id_and_user_id(id, user.id)
    if chat:
        updated_chat = {**json.loads(chat.chat), **form_data.chat}

        chat = Chats.update_chat_by_id(id, updated_chat)
        return ChatResponse(**{**chat.model_dump(), "chat": json.loads(chat.chat)})
    else:
        raise HTTPException(
            status_code=status.HTTP_401_UNAUTHORIZED,
            detail=ERROR_MESSAGES.ACCESS_PROHIBITED,
        )


############################
# DeleteChatById
############################


@router.delete("/{id}", response_model=bool)
<<<<<<< HEAD
async def delete_chat_by_id(id: str, user=Depends(get_current_user)):
    result = Chats.delete_chat_by_id_and_user_id(id, user.id)
    return result
=======
async def delete_chat_by_id(id: str, cred=Depends(bearer_scheme)):
    token = cred.credentials
    user = Users.get_user_by_token(token)

    if user:
        result = Chats.delete_chat_by_id_and_user_id(id, user.id)
        return result
    else:
        raise HTTPException(
            status_code=status.HTTP_401_UNAUTHORIZED,
            detail=ERROR_MESSAGES.INVALID_TOKEN,
        )


############################
# DeleteAllChats
############################


@router.delete("/", response_model=bool)
async def delete_all_user_chats(cred=Depends(bearer_scheme)):
    token = cred.credentials
    user = Users.get_user_by_token(token)

    if user:
        result = Chats.delete_chats_by_user_id(user.id)
        return result
    else:
        raise HTTPException(
            status_code=status.HTTP_401_UNAUTHORIZED,
            detail=ERROR_MESSAGES.INVALID_TOKEN,
        )
>>>>>>> 13881bee
<|MERGE_RESOLUTION|>--- conflicted
+++ resolved
@@ -104,24 +104,9 @@
 
 
 @router.delete("/{id}", response_model=bool)
-<<<<<<< HEAD
 async def delete_chat_by_id(id: str, user=Depends(get_current_user)):
     result = Chats.delete_chat_by_id_and_user_id(id, user.id)
     return result
-=======
-async def delete_chat_by_id(id: str, cred=Depends(bearer_scheme)):
-    token = cred.credentials
-    user = Users.get_user_by_token(token)
-
-    if user:
-        result = Chats.delete_chat_by_id_and_user_id(id, user.id)
-        return result
-    else:
-        raise HTTPException(
-            status_code=status.HTTP_401_UNAUTHORIZED,
-            detail=ERROR_MESSAGES.INVALID_TOKEN,
-        )
-
 
 ############################
 # DeleteAllChats
@@ -129,16 +114,6 @@
 
 
 @router.delete("/", response_model=bool)
-async def delete_all_user_chats(cred=Depends(bearer_scheme)):
-    token = cred.credentials
-    user = Users.get_user_by_token(token)
-
-    if user:
-        result = Chats.delete_chats_by_user_id(user.id)
-        return result
-    else:
-        raise HTTPException(
-            status_code=status.HTTP_401_UNAUTHORIZED,
-            detail=ERROR_MESSAGES.INVALID_TOKEN,
-        )
->>>>>>> 13881bee
+async def delete_all_user_chats(user=Depends(get_current_user)):
+    result = Chats.delete_chats_by_user_id(user.id)
+    return result