--- conflicted
+++ resolved
@@ -223,13 +223,12 @@
                     file_path=file_path,
                     mime_type=file_content_type,
                 )
-<<<<<<< HEAD
-        elif self.engine == "docling":
+        elif self.engine == "docling" and self.kwargs.get("DOCLING_SERVER_URL"):
             loader = DoclingLoader(
                 url=self.kwargs.get("DOCLING_SERVER_URL"),
                 file_path=file_path,
                 mime_type=file_content_type,
-=======
+            )
         elif (
             self.engine == "document_intelligence"
             and self.kwargs.get("DOCUMENT_INTELLIGENCE_ENDPOINT") != ""
@@ -250,7 +249,6 @@
                 file_path=file_path,
                 api_endpoint=self.kwargs.get("DOCUMENT_INTELLIGENCE_ENDPOINT"),
                 api_key=self.kwargs.get("DOCUMENT_INTELLIGENCE_KEY"),
->>>>>>> 4770285c
             )
         else:
             if file_ext == "pdf":
