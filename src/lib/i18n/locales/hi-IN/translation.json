{
	"'s', 'm', 'h', 'd', 'w' or '-1' for no expiration.": "'s', 'm', 'h', 'd', 'w' or '-1' बिना किसी समाप्ति के",
	"(Beta)": "(Beta)",
	"(e.g. `sh webui.sh --api`)": "(e.g. `sh webui.sh --api`)",
	"(latest)": "(latest)",
	"{{modelName}} is thinking...": "{{modelName}} सोच रहा है...",
	"{{user}}'s Chats": "{{user}} की चैट",
	"{{webUIName}} Backend Required": "{{webUIName}} बैकएंड आवश्यक",
	"a user": "एक उपयोगकर्ता",
	"About": "हमारे बारे में",
	"Account": "खाता",
	"Accurate information": "सटीक जानकारी",
	"Add a model": "एक मॉडल जोड़ें",
	"Add a model tag name": "एक मॉडल टैग नाम जोड़ें",
	"Add a short description about what this modelfile does": "यह मॉडलफ़ाइल क्या करती है इसके बारे में एक संक्षिप्त विवरण जोड़ें",
	"Add a short title for this prompt": "इस संकेत के लिए एक संक्षिप्त शीर्षक जोड़ें",
	"Add a tag": "एक टैग जोड़े",
	"Add custom prompt": "",
	"Add Docs": "दस्तावेज़ जोड़ें",
	"Add Files": "फाइलें जोड़ें",
	"Add message": "संदेश डालें",
	"Add Model": "मॉडल जोड़ें",
	"Add Tags": "टैगों को जोड़ें",
	"Add User": "उपयोगकर्ता जोड़ें",
	"Adjusting these settings will apply changes universally to all users.": "इन सेटिंग्स को समायोजित करने से परिवर्तन सभी उपयोगकर्ताओं पर सार्वभौमिक रूप से लागू होंगे।",
	"admin": "व्यवस्थापक",
	"Admin Panel": "व्यवस्थापक पैनल",
	"Admin Settings": "व्यवस्थापक सेटिंग्स",
	"Advanced Parameters": "उन्नत पैरामीटर",
	"all": "सभी",
	"All Documents": "",
	"All Users": "सभी उपयोगकर्ता",
	"Allow": "अनुमति दें",
	"Allow Chat Deletion": "चैट हटाने की अनुमति दें",
	"alphanumeric characters and hyphens": "अल्फ़ान्यूमेरिक वर्ण और हाइफ़न",
	"Already have an account?": "क्या आपके पास पहले से एक खाता मौजूद है?",
	"an assistant": "एक सहायक",
	"and": "और",
	"and create a new shared link.": "",
	"API Base URL": "एपीआई बेस यूआरएल",
	"API Key": "एपीआई कुंजी",
	"API Key created.": "एपीआई कुंजी बनाई गई",
	"API keys": "एपीआई कुंजियाँ",
	"API RPM": "",
	"April": "",
	"Archive": "पुरालेख",
	"Archived Chats": "संग्रहीत चैट",
	"are allowed - Activate this command by typing": "अनुमति है - टाइप करके इस कमांड को सक्रिय करें",
	"Are you sure?": "क्या आपको यकीन है?",
	"Attach file": "",
	"Attention to detail": "विस्तार पर ध्यान",
	"Audio": "ऑडियो",
	"August": "",
	"Auto-playback response": "ऑटो-प्लेबैक प्रतिक्रिया",
	"Auto-send input after 3 sec.": "3 सेकंड के बाद स्वचालित रूप से इनपुट भेजें।",
	"AUTOMATIC1111 Base URL": "AUTOMATIC1111 बेस यूआरएल",
	"AUTOMATIC1111 Base URL is required.": "AUTOMATIC1111 का बेस यूआरएल आवश्यक है।",
	"available!": "उपलब्ध!",
	"Back": "पीछे",
	"Bad Response": "ख़राब प्रतिक्रिया",
	"before": "",
	"Being lazy": "आलसी होना",
	"Beta": "",
	"Builder Mode": "बिल्डर मोड",
	"Bypass SSL verification for Websites": "",
	"Cancel": "रद्द करें",
	"Categories": "श्रेणियाँ",
	"Change Password": "पासवर्ड बदलें",
	"Chat": "चैट करें",
	"Chat Bubble UI": "",
<<<<<<< HEAD
=======
	"Chat direction": "",
>>>>>>> 4edef531
	"Chat History": "चैट का इतिहास",
	"Chat History is off for this browser.": "इस ब्राउज़र के लिए चैट इतिहास बंद है।",
	"Chats": "सभी चैट",
	"Check Again": "फिर से जाँचो",
	"Check for updates": "अपडेट के लिए जाँच",
	"Checking for updates...": "अपडेट के लिए जांच कर रहा है...",
	"Choose a model before saving...": "सहेजने से पहले एक मॉडल चुनें...",
	"Chunk Overlap": "चंक ओवरलैप",
	"Chunk Params": "चंक पैरामीटर्स",
	"Chunk Size": "चंक आकार",
	"Citation": "उद्धरण",
	"Click here for help.": "सहायता के लिए यहां क्लिक करें।",
	"Click here to": "",
	"Click here to check other modelfiles.": "अन्य मॉडल फ़ाइलों की जांच के लिए यहां क्लिक करें।",
	"Click here to select": "चयन करने के लिए यहां क्लिक करें।",
	"Click here to select a csv file.": "सीएसवी फ़ाइल का चयन करने के लिए यहां क्लिक करें।",
	"Click here to select documents.": "दस्तावेज़ चुनने के लिए यहां क्लिक करें।",
	"click here.": "यहाँ क्लिक करें।",
	"Click on the user role button to change a user's role.": "उपयोगकर्ता की भूमिका बदलने के लिए उपयोगकर्ता भूमिका बटन पर क्लिक करें।",
	"Close": "बंद करना",
	"Collection": "संग्रह",
	"ComfyUI": "ComfyUI",
	"ComfyUI Base URL": "ComfyUI बेस यूआरएल",
	"ComfyUI Base URL is required.": "ComfyUI का बेस यूआरएल आवश्यक है",
	"Command": "कमांड",
	"Confirm Password": "पासवर्ड की पुष्टि कीजिये",
	"Connections": "सम्बन्ध",
	"Content": "सामग्री",
	"Context Length": "प्रसंग की लंबाई",
	"Continue Response": "प्रतिक्रिया जारी रखें",
	"Conversation Mode": "बातचीत का मॉड",
	"Copied shared chat URL to clipboard!": "साझा चैट URL को क्लिपबोर्ड पर कॉपी किया गया!",
	"Copy": "कॉपी",
	"Copy last code block": "अंतिम कोड ब्लॉक कॉपी करें",
	"Copy last response": "अंतिम प्रतिक्रिया कॉपी करें",
	"Copy Link": "लिंक को कॉपी करें",
	"Copying to clipboard was successful!": "क्लिपबोर्ड पर कॉपी बनाना सफल रहा!",
	"Create a concise, 3-5 word phrase as a header for the following query, strictly adhering to the 3-5 word limit and avoiding the use of the word 'title':": "निम्नलिखित क्वेरी के लिए हेडर के रूप में एक संक्षिप्त, 3-5 शब्द वाक्यांश बनाएं, 3-5 शब्द सीमा का सख्ती से पालन करें और 'शीर्षक' शब्द के उपयोग से बचें:",
	"Create a modelfile": "एक मॉडल फ़ाइल बनाएं",
	"Create Account": "खाता बनाएं",
	"Create new key": "",
	"Create new secret key": "",
	"Created at": "किस समय बनाया गया",
	"Created At": "किस समय बनाया गया",
	"Current Model": "वर्तमान मॉडल",
	"Current Models": "",
	"Current Password": "वर्तमान पासवर्ड",
	"Custom": "कस्टम संस्करण",
	"Customize Ollama models for a specific purpose": "किसी विशिष्ट उद्देश्य के लिए ओलामा मॉडल को अनुकूलित करें",
	"Dark": "",
	"Dashboard": "",
	"Database": "डेटाबेस",
	"December": "",
	"Default": "डिफ़ॉल्ट",
	"Default (Automatic1111)": "डिफ़ॉल्ट (Automatic1111)",
	"Default (SentenceTransformers)": "डिफ़ॉल्ट (SentenceTransformers)",
	"Default (Web API)": "डिफ़ॉल्ट (Web API)",
	"Default model updated": "डिफ़ॉल्ट मॉडल अपडेट किया गया",
	"Default Prompt Suggestions": "डिफ़ॉल्ट प्रॉम्प्ट सुझाव",
	"Default User Role": "डिफ़ॉल्ट उपयोगकर्ता भूमिका",
	"delete": "डिलीट",
	"Delete": "डिलीट",
	"Delete a model": "एक मॉडल हटाएँ",
	"Delete chat": "चैट हटाएं",
	"Delete Chat": "चैट हटाएं",
	"Delete Chats": "चैट हटाएं",
	"delete this link": "",
	"Delete User": "उपभोक्ता मिटायें",
	"Deleted {{deleteModelTag}}": "{{deleteModelTag}} हटा दिया गया",
	"Deleted {{tagName}}": "{{tagName}} हटा दिया गया",
	"Description": "विवरण",
	"Didn't fully follow instructions": "निर्देशों का पूरी तरह से पालन नहीं किया",
	"Disabled": "",
	"Discover a modelfile": "मॉडल फ़ाइल खोजें",
	"Discover a prompt": "प्रॉम्प्ट खोजें",
	"Discover, download, and explore custom prompts": "कस्टम प्रॉम्प्ट को खोजें, डाउनलोड करें और एक्सप्लोर करें",
	"Discover, download, and explore model presets": "मॉडल प्रीसेट खोजें, डाउनलोड करें और एक्सप्लोर करें",
	"Display the username instead of You in the Chat": "चैट में 'आप' के स्थान पर उपयोगकर्ता नाम प्रदर्शित करें",
	"Document": "दस्तावेज़",
	"Document Settings": "दस्तावेज़ सेटिंग्स",
	"Documents": "दस्तावेज़",
	"does not make any external connections, and your data stays securely on your locally hosted server.": "कोई बाहरी कनेक्शन नहीं बनाता है, और आपका डेटा आपके स्थानीय रूप से होस्ट किए गए सर्वर पर सुरक्षित रूप से रहता है।",
	"Don't Allow": "अनुमति न दें",
	"Don't have an account?": "कोई खाता नहीं है?",
	"Don't like the style": "शैली पसंद नहीं है",
	"Download": "डाउनलोड",
	"Download canceled": "",
	"Download Database": "डेटाबेस डाउनलोड करें",
	"Drop any files here to add to the conversation": "बातचीत में जोड़ने के लिए कोई भी फ़ाइल यहां छोड़ें",
	"e.g. '30s','10m'. Valid time units are 's', 'm', 'h'.": "जैसे '30s', '10m', मान्य समय इकाइयाँ 's', 'm', 'h' हैं।",
	"Edit": "संपादित करें",
	"Edit Doc": "दस्तावेज़ संपादित करें",
	"Edit User": "यूजर को संपादित करो",
	"Email": "ईमेल",
	"Embedding Model": "",
	"Embedding Model Engine": "एंबेडिंग मॉडल इंजन",
	"Embedding model set to \"{{embedding_model}}\"": "एम्बेडिंग मॉडल को \"{{embedding_model}}\" पर सेट किया गया",
	"Enable Chat History": "चैट इतिहास सक्रिय करें",
	"Enable New Sign Ups": "नए साइन अप सक्रिय करें",
	"Enabled": "सक्रिय",
	"Ensure your CSV file includes 4 columns in this order: Name, Email, Password, Role.": "सुनिश्चित करें कि आपकी CSV फ़ाइल में इस क्रम में 4 कॉलम शामिल हैं: नाम, ईमेल, पासवर्ड, भूमिका।",
	"Enter {{role}} message here": "यहां {{role}} संदेश दर्ज करें",
	"Enter Chunk Overlap": "चंक ओवरलैप दर्ज करें",
	"Enter Chunk Size": "खंड आकार दर्ज करें",
	"Enter Image Size (e.g. 512x512)": "छवि का आकार दर्ज करें (उदा. 512x512)",
	"Enter language codes": "",
	"Enter LiteLLM API Base URL (litellm_params.api_base)": "LiteLLM API Base URL दर्ज करें (litellm_params.api_base)",
	"Enter LiteLLM API Key (litellm_params.api_key)": "LiteLLM API Key दर्ज करें (litellm_params.api_key)",
	"Enter LiteLLM API RPM (litellm_params.rpm)": "LiteLLM API RPM दर्ज करें (litellm_params.rpm) ",
	"Enter LiteLLM Model (litellm_params.model)": "LiteLLM Model दर्ज करें (litellm_params.model)",
	"Enter Max Tokens (litellm_params.max_tokens)": "Max Tokens दर्ज करें (litellm_params.max_tokens)",
	"Enter Model Display Name": "",
	"Enter model tag (e.g. {{modelTag}})": "Model tag दर्ज करें (उदा. {{modelTag}})",
	"Enter Number of Steps (e.g. 50)": "चरणों की संख्या दर्ज करें (उदा. 50)",
	"Enter Score": "स्कोर दर्ज करें",
	"Enter stop sequence": "स्टॉप अनुक्रम दर्ज करें",
	"Enter Top K": "शीर्ष K दर्ज करें",
	"Enter URL (e.g. http://127.0.0.1:7860/)": "यूआरएल दर्ज करें (उदा. http://127.0.0.1:7860/)",
	"Enter URL (e.g. http://localhost:11434)": "",
	"Enter Your Email": "अपना ईमेल दर्ज करें",
	"Enter Your Full Name": "अपना पूरा नाम भरें",
	"Enter Your Password": "अपना पासवर्ड भरें",
	"Enter Your Role": "अपनी भूमिका दर्ज करें",
	"Experimental": "प्रयोगात्मक",
	"Export All Chats (All Users)": "सभी चैट निर्यात करें (सभी उपयोगकर्ताओं की)",
	"Export Chats": "चैट निर्यात करें",
	"Export Documents Mapping": "निर्यात दस्तावेज़ मैपिंग",
	"Export Modelfiles": "मॉडल फ़ाइलें निर्यात करें",
	"Export Prompts": "प्रॉम्प्ट निर्यात करें",
	"Failed to create API Key.": "एपीआई कुंजी बनाने में विफल.",
	"Failed to read clipboard contents": "क्लिपबोर्ड सामग्री पढ़ने में विफल",
	"February": "",
	"Feel free to add specific details": "विशिष्ट विवरण जोड़ने के लिए स्वतंत्र महसूस करें",
	"File Mode": "फ़ाइल मोड",
	"File not found.": "फ़ाइल प्राप्त नहीं हुई।",
	"Fingerprint spoofing detected: Unable to use initials as avatar. Defaulting to default profile image.": "फ़िंगरप्रिंट स्पूफ़िंग का पता चला: प्रारंभिक अक्षरों को अवतार के रूप में उपयोग करने में असमर्थ। प्रोफ़ाइल छवि को डिफ़ॉल्ट पर डिफ़ॉल्ट किया जा रहा है.",
	"Fluidly stream large external response chunks": "बड़े बाह्य प्रतिक्रिया खंडों को तरल रूप से प्रवाहित करें",
	"Focus chat input": "चैट इनपुट पर फ़ोकस करें",
	"Followed instructions perfectly": "निर्देशों का पूर्णतः पालन किया",
	"Format your variables using square brackets like this:": "वर्गाकार कोष्ठकों का उपयोग करके अपने चरों को इस प्रकार प्रारूपित करें :",
	"From (Base Model)": "(बेस मॉडल) से ",
	"Full Screen Mode": "पूर्ण स्क्रीन मोड",
	"General": "सामान्य",
	"General Settings": "सामान्य सेटिंग्स",
	"Generation Info": "जनरेशन की जानकारी",
	"Good Response": "अच्छी प्रतिक्रिया",
	"h:mm a": "",
	"has no conversations.": "कोई बातचीत नहीं है",
	"Hello, {{name}}": "नमस्ते, {{name}}",
	"Help": "",
	"Hide": "छुपाएं",
	"Hide Additional Params": "अतिरिक्त पैरामीटर छिपाएँ",
	"How can I help you today?": "आज मैं आपकी कैसे मदद कर सकता हूँ?",
	"Hybrid Search": "हाइब्रिड खोज",
	"Image Generation (Experimental)": "छवि निर्माण (प्रायोगिक)",
	"Image Generation Engine": "छवि निर्माण इंजन",
	"Image Settings": "छवि सेटिंग्स",
	"Images": "इमेजिस",
	"Import Chats": "चैट आयात करें",
	"Import Documents Mapping": "दस्तावेज़ मैपिंग आयात करें",
	"Import Modelfiles": "मॉडल फ़ाइलें आयात करें",
	"Import Prompts": "प्रॉम्प्ट आयात करें",
	"Include `--api` flag when running stable-diffusion-webui": "stable-diffusion-webui चलाते समय `--api` ध्वज शामिल करें",
	"Input commands": "",
	"Interface": "इंटरफेस",
	"Invalid Tag": "",
	"Is Model Vision Capable": "",
	"January": "",
	"join our Discord for help.": "मदद के लिए हमारे डिस्कोर्ड में शामिल हों।",
	"JSON": "",
	"July": "",
	"June": "",
	"JWT Expiration": "JWT समाप्ति",
	"JWT Token": "",
	"Keep Alive": "क्रियाशील रहो",
	"Keyboard shortcuts": "कीबोर्ड शॉर्टकट",
	"Language": "भाषा",
	"Last Active": "पिछली बार सक्रिय",
	"Light": "",
	"Listening...": "सुन रहा हूँ...",
	"LLMs can make mistakes. Verify important information.": "एलएलएम गलतियाँ कर सकते हैं। महत्वपूर्ण जानकारी सत्यापित करें.",
	"LTR": "",
	"Made by OpenWebUI Community": "OpenWebUI समुदाय द्वारा निर्मित",
	"Make sure to enclose them with": "उन्हें संलग्न करना सुनिश्चित करें",
	"Manage LiteLLM Models": "LiteLLM मॉडल प्रबंधित करें",
	"Manage Model Information": "",
	"Manage Models": "मॉडल प्रबंधित करें",
	"Manage Ollama Models": "Ollama मॉडल प्रबंधित करें",
	"March": "",
	"Max Tokens": "अधिकतम टोकन",
	"Maximum of 3 models can be downloaded simultaneously. Please try again later.": "अधिकतम 3 मॉडल एक साथ डाउनलोड किये जा सकते हैं। कृपया बाद में पुन: प्रयास करें।",
	"May": "",
	"Memory": "",
<<<<<<< HEAD
	"Messages you send after creating your link won't be shared. Users with the URL will beable to view the shared chat.": "",
=======
	"Messages you send after creating your link won't be shared. Users with the URL will be able to view the shared chat.": "",
>>>>>>> 4edef531
	"Minimum Score": "न्यूनतम स्कोर",
	"Mirostat": "",
	"Mirostat Eta": "",
	"Mirostat Tau": "",
	"MMMM DD, YYYY": "",
	"MMMM DD, YYYY HH:mm": "",
	"Model '{{modelName}}' has been successfully downloaded.": "मॉडल '{{modelName}}' सफलतापूर्वक डाउनलोड हो गया है।",
	"Model '{{modelTag}}' is already in queue for downloading.": "मॉडल '{{modelTag}}' पहले से ही डाउनलोड करने के लिए कतार में है।",
	"Model {{modelId}} not found": "मॉडल {{modelId}} नहीं मिला",
	"Model {{modelName}} already exists.": "मॉडल {{modelName}} पहले से मौजूद है।",
	"Model {{modelName}} is not vision capable": "",
	"Model Description": "",
	"Model Display Name": "",
	"Model filesystem path detected. Model shortname is required for update, cannot continue.": "मॉडल फ़ाइल सिस्टम पथ का पता चला. अद्यतन के लिए मॉडल संक्षिप्त नाम आवश्यक है, जारी नहीं रखा जा सकता।",
	"Model info for {{modelName}} added successfully": "",
	"Model info for {{modelName}} deleted successfully": "",
	"Model Name": "मॉडल नाम",
	"Model not selected": "मॉडल चयनित नहीं है",
	"Model Tag Name": "मॉडल टैग नाम",
	"Model Whitelisting": "मॉडल श्वेतसूचीकरण करें",
	"Model(s) Whitelisted": "मॉडल श्वेतसूची में है",
	"Modelfile": "मॉडल फ़ाइल",
	"Modelfile Advanced Settings": "मॉडल फ़ाइल उन्नत सेटिंग्स",
	"Modelfile Content": "मॉडल फ़ाइल सामग्री",
	"Modelfiles": "मॉडल फ़ाइलें",
	"Models": "सभी मॉडल",
	"More": "और..",
	"Name": "नाम",
	"Name Tag": "नाम टैग",
	"Name your modelfile": "अपनी मॉडलफ़ाइल को नाम दें",
	"New Chat": "नई चैट",
	"New Password": "नया पासवर्ड",
	"No": "",
	"No results found": "",
	"No source available": "कोई स्रोत उपलब्ध नहीं है",
	"Not factually correct": "तथ्यात्मक रूप से सही नहीं है",
	"Not sure what to add?": "निश्चित नहीं कि क्या जोड़ें?",
	"Not sure what to write? Switch to": "मैं आश्वस्त नहीं हूं कि क्या लिखना है? स्विच करें",
	"Note: If you set a minimum score, the search will only return documents with a score greater than or equal to the minimum score.": "ध्यान दें: यदि आप न्यूनतम स्कोर निर्धारित करते हैं, तो खोज केवल न्यूनतम स्कोर से अधिक या उसके बराबर स्कोर वाले दस्तावेज़ वापस लाएगी।",
	"Notifications": "सूचनाएं",
	"November": "",
	"October": "",
	"Off": "बंद",
	"Okay, Let's Go!": "ठीक है, चलिए चलते हैं!",
	"OLED Dark": "",
	"Ollama": "",
	"Ollama Base URL": "",
	"Ollama Version": "",
	"On": "चालू",
	"Only": "केवल",
	"Only alphanumeric characters and hyphens are allowed in the command string.": "कमांड स्ट्रिंग में केवल अल्फ़ान्यूमेरिक वर्ण और हाइफ़न की अनुमति है।",
	"Oops! Hold tight! Your files are still in the processing oven. We're cooking them up to perfection. Please be patient and we'll let you know once they're ready.": "उफ़! कृपया प्रतीक्षा करें, आपकी फ़ाइलें अभी भी प्रसंस्करण ओवन में हैं। हम उन्हें पूर्णता से पका रहे हैं। कृपया धैर्य रखें और जब वे तैयार हो जाएंगे तो हम आपको बता देंगे।",
	"Oops! Looks like the URL is invalid. Please double-check and try again.": "उफ़! ऐसा लगता है कि यूआरएल अमान्य है. कृपया दोबारा जांचें और पुनः प्रयास करें।",
	"Oops! You're using an unsupported method (frontend only). Please serve the WebUI from the backend.": "उफ़! आप एक असमर्थित विधि (केवल फ्रंटएंड) का उपयोग कर रहे हैं। कृपया बैकएंड से WebUI सर्वे करें।",
	"Open": "खोलें",
	"Open AI": "",
	"Open AI (Dall-E)": "",
	"Open new chat": "नई चैट खोलें",
	"OpenAI": "",
	"OpenAI API": "",
	"OpenAI API Config": "",
	"OpenAI API Key is required.": "OpenAI API कुंजी आवश्यक है",
	"OpenAI URL/Key required.": "OpenAI URL/Key आवश्यक है।",
	"or": "या",
	"Other": "अन्य",
	"Overview": "",
	"Parameters": "पैरामीटर",
	"Password": "पासवर्ड",
	"PDF document (.pdf)": "PDF दस्तावेज़ (.pdf)",
	"PDF Extract Images (OCR)": "PDF छवियाँ निकालें (OCR)",
	"pending": "लंबित",
	"Permission denied when accessing microphone: {{error}}": "माइक्रोफ़ोन तक पहुँचने पर अनुमति अस्वीकृत: {{error}}",
	"Personalization": "",
	"Plain text (.txt)": "सादा पाठ (.txt)",
	"Playground": "कार्यक्षेत्र",
	"Positive attitude": "सकारात्मक रवैया",
	"Previous 30 days": "",
	"Previous 7 days": "",
	"Profile Image": "प्रोफ़ाइल छवि",
	"Prompt": "",
	"Prompt (e.g. Tell me a fun fact about the Roman Empire)": "प्रॉम्प्ट (उदाहरण के लिए मुझे रोमन साम्राज्य के बारे में एक मजेदार तथ्य बताएं)",
	"Prompt Content": "प्रॉम्प्ट सामग्री",
	"Prompt suggestions": "प्रॉम्प्ट सुझाव",
	"Prompts": "प्रॉम्प्ट",
	"Pull \"{{searchValue}}\" from Ollama.com": "",
	"Pull a model from Ollama.com": "Ollama.com से एक मॉडल खींचें",
	"Pull Progress": "प्रगति खींचें",
	"Query Params": "क्वेरी पैरामीटर",
	"RAG Template": "RAG टेम्पलेट",
	"Raw Format": "कच्चा प्रारूप",
	"Read Aloud": "जोर से पढ़ें",
	"Record voice": "आवाज रिकॉर्ड करना",
	"Redirecting you to OpenWebUI Community": "आपको OpenWebUI समुदाय पर पुनर्निर्देशित किया जा रहा है",
	"Refused when it shouldn't have": "जब ऐसा नहीं होना चाहिए था तो मना कर दिया",
	"Regenerate": "पुनः जेनरेट",
	"Release Notes": "रिलीज नोट्स",
	"Remove": "हटा दें",
	"Remove Model": "",
	"Rename": "",
	"Repeat Last N": "अंतिम N दोहराएँ",
	"Repeat Penalty": "पुन: दंड",
	"Request Mode": "अनुरोध मोड",
	"Reranking Model": "",
	"Reranking model disabled": "पुनर्रैंकिंग मॉडल अक्षम किया गया",
	"Reranking model set to \"{{reranking_model}}\"": "रीरैंकिंग मॉडल को \"{{reranking_model}}\" पर \u200b\u200bसेट किया गया",
	"Reset Vector Storage": "वेक्टर संग्रहण रीसेट करें",
	"Response AutoCopy to Clipboard": "क्लिपबोर्ड पर प्रतिक्रिया ऑटोकॉपी",
	"Role": "भूमिका",
	"Rosé Pine": "",
	"Rosé Pine Dawn": "",
	"RTL": "",
	"Save": "सहेजें",
	"Save & Create": "सहेजें और बनाएं",
	"Save & Update": "सहेजें और अपडेट करें",
	"Saving chat logs directly to your browser's storage is no longer supported. Please take a moment to download and delete your chat logs by clicking the button below. Don't worry, you can easily re-import your chat logs to the backend through": "चैट लॉग को सीधे आपके ब्राउज़र के स्टोरेज में सहेजना अब समर्थित नहीं है। कृपया नीचे दिए गए बटन पर क्लिक करके डाउनलोड करने और अपने चैट लॉग को हटाने के लिए कुछ समय दें। चिंता न करें, आप आसानी से अपने चैट लॉग को बैकएंड पर पुनः आयात कर सकते हैं",
	"Scan": "स्कैन",
	"Scan complete!": "स्कैन पूरा हुआ!",
	"Scan for documents from {{path}}": "{{path}} से दस्तावेज़ों को स्कैन करें",
	"Search": "खोजें",
	"Search a model": "एक मॉडल खोजें",
	"Search Documents": "दस्तावेज़ खोजें",
	"Search Prompts": "प्रॉम्प्ट खोजें",
	"See readme.md for instructions": "निर्देशों के लिए readme.md देखें",
	"See what's new": "देखें, क्या नया है",
	"Seed": "सीड्\u200c",
	"Select a mode": "एक मोड चुनें",
	"Select a model": "एक मॉडल चुनें",
	"Select an Ollama instance": "एक Ollama Instance चुनें",
	"Select model": "",
	"Selected model does not support image inputs.": "",
	"Send": "",
	"Send a Message": "एक संदेश भेजो",
	"Send message": "मेसेज भेजें",
	"September": "",
	"Server connection verified": "सर्वर कनेक्शन सत्यापित",
	"Set as default": "डिफाल्ट के रूप में सेट",
	"Set Default Model": "डिफ़ॉल्ट मॉडल सेट करें",
	"Set embedding model (e.g. {{model}})": "",
	"Set Image Size": "छवि का आकार सेट करें",
	"Set Model": "",
	"Set reranking model (e.g. {{model}})": "",
	"Set Steps": "चरण निर्धारित करें",
	"Set Title Auto-Generation Model": "शीर्षक ऑटो-जेनरेशन मॉडल सेट करें",
	"Set Voice": "आवाज सेट करें",
	"Settings": "सेटिंग्स",
	"Settings saved successfully!": "सेटिंग्स सफलतापूर्वक सहेजी गईं!",
	"Share": "साझा करें",
	"Share Chat": "चैट साझा करें",
	"Share to OpenWebUI Community": "OpenWebUI समुदाय में साझा करें",
	"short-summary": "संक्षिप्त सारांश",
	"Show": "दिखाओ",
	"Show Additional Params": "अतिरिक्त पैरामीटर दिखाएँ",
	"Show shortcuts": "शॉर्टकट दिखाएँ",
	"Showcased creativity": "रचनात्मकता का प्रदर्शन किया",
	"sidebar": "साइड बार",
	"Sign in": "साइन इन",
	"Sign Out": "साइन आउट",
	"Sign up": "साइन अप",
	"Signing in": "साइन इन हो रहा है",
	"Source": "स्रोत",
	"Speech recognition error: {{error}}": "वाक् पहचान त्रुटि: {{error}}",
	"Speech-to-Text Engine": "वाक्-से-पाठ इंजन",
	"SpeechRecognition API is not supported in this browser.": "इस ब्राउज़र में SpeechRecognition API समर्थित नहीं है",
	"Stop Sequence": "अनुक्रम रोकें",
	"STT Settings": "STT सेटिंग्स ",
	"Submit": "सबमिट करें",
	"Subtitle (e.g. about the Roman Empire)": "उपशीर्षक (जैसे रोमन साम्राज्य के बारे में)",
	"Success": "संपन्न",
	"Successfully updated.": "सफलतापूर्वक उत्परिवर्तित।",
	"Suggested": "",
	"Sync All": "सभी को सिंक करें",
	"System": "सिस्टम",
	"System Prompt": "सिस्टम प्रॉम्प्ट",
	"Tags": "टैग",
	"Tell us more:": "हमें और अधिक बताएँ:",
	"Temperature": "टेंपेरेचर",
	"Template": "टेम्पलेट",
	"Text Completion": "पाठ समापन",
	"Text-to-Speech Engine": "टेक्स्ट-टू-स्पीच इंजन",
	"Tfs Z": "",
	"Thanks for your feedback!": "आपकी प्रतिक्रिया के लिए धन्यवाद!",
	"The score should be a value between 0.0 (0%) and 1.0 (100%).": "स्कोर का मान 0.0 (0%) और 1.0 (100%) के बीच होना चाहिए।",
	"Theme": "थीम",
	"This ensures that your valuable conversations are securely saved to your backend database. Thank you!": "यह सुनिश्चित करता है कि आपकी मूल्यवान बातचीत आपके बैकएंड डेटाबेस में सुरक्षित रूप से सहेजी गई है। धन्यवाद!",
	"This setting does not sync across browsers or devices.": "यह सेटिंग सभी ब्राउज़रों या डिवाइसों में समन्वयित नहीं होती है",
	"Thorough explanation": "विस्तृत व्याख्या",
	"Tip: Update multiple variable slots consecutively by pressing the tab key in the chat input after each replacement.": "टिप: प्रत्येक प्रतिस्थापन के बाद चैट इनपुट में टैब कुंजी दबाकर लगातार कई वैरिएबल स्लॉट अपडेट करें।",
	"Title": "शीर्षक",
	"Title (e.g. Tell me a fun fact)": "शीर्षक (उदा. मुझे एक मज़ेदार तथ्य बताएं)",
	"Title Auto-Generation": "शीर्षक ऑटो-जेनरेशन",
	"Title cannot be an empty string.": "",
	"Title Generation Prompt": "शीर्षक जनरेशन प्रॉम्प्ट",
	"to": "",
	"To access the available model names for downloading,": "डाउनलोड करने के लिए उपलब्ध मॉडल नामों तक पहुंचने के लिए,",
	"To access the GGUF models available for downloading,": "डाउनलोडिंग के लिए उपलब्ध GGUF मॉडल तक पहुँचने के लिए,",
	"to chat input.": "इनपुट चैट करने के लिए.",
	"Today": "",
	"Toggle settings": "सेटिंग्स टॉगल करें",
	"Toggle sidebar": "साइडबार टॉगल करें",
	"Top K": "शीर्ष  K",
	"Top P": "शीर्ष  P",
	"Trouble accessing Ollama?": "Ollama तक पहुँचने में परेशानी हो रही है?",
	"TTS Settings": "TTS सेटिंग्स",
	"Type Hugging Face Resolve (Download) URL": "हगिंग फेस रिज़ॉल्व (डाउनलोड) यूआरएल टाइप करें",
	"Uh-oh! There was an issue connecting to {{provider}}.": "उह ओह! {{provider}} से कनेक्ट करने में एक समस्या थी।",
	"Unknown File Type '{{file_type}}', but accepting and treating as plain text": "अज्ञात फ़ाइल प्रकार '{{file_type}}', लेकिन स्वीकार करना और सादे पाठ के रूप में व्यवहार करना",
	"Update and Copy Link": "अपडेट करें और लिंक कॉपी करें",
	"Update password": "पासवर्ड अपडेट करें",
	"Upload a GGUF model": "GGUF मॉडल अपलोड करें",
	"Upload files": "फाइलें अपलोड करें",
	"Upload Progress": "प्रगति अपलोड करें",
	"URL Mode": "",
	"Use '#' in the prompt input to load and select your documents.": "अपने दस्तावेज़ों को लोड करने और चुनने के लिए शीघ्र इनपुट में '#' का उपयोग करें।",
	"Use Gravatar": "Gravatar का प्रयोग करें",
	"Use Initials": "प्रथमाक्षर का प्रयोग करें",
	"user": "उपयोगकर्ता",
	"User Permissions": "उपयोगकर्ता अनुमतियाँ",
	"Users": "उपयोगकर्ताओं",
	"Utilize": "उपयोग करें",
	"Valid time units:": "मान्य समय इकाइयाँ:",
	"variable": "",
	"variable to have them replaced with clipboard content.": "उन्हें क्लिपबोर्ड सामग्री से बदलने के लिए वेरिएबल।",
	"Version": "संस्करण",
	"Warning: If you update or change your embedding model, you will need to re-import all documents.": "चेतावनी: यदि आप अपने एम्बेडिंग मॉडल को अपडेट या बदलते हैं, तो आपको सभी दस्तावेज़ों को फिर से आयात करने की आवश्यकता होगी।",
	"Web": "वेब",
	"Web Loader Settings": "",
	"Web Params": "",
	"Webhook URL": "",
	"WebUI Add-ons": "",
	"WebUI Settings": "WebUI सेटिंग्स",
	"WebUI will make requests to": "WebUI अनुरोध करेगा",
	"What’s New in": "इसमें नया क्या है",
	"When history is turned off, new chats on this browser won't appear in your history on any of your devices.": "जब इतिहास बंद हो जाता है, तो इस ब्राउज़र पर नई चैट आपके किसी भी डिवाइस पर इतिहास में दिखाई नहीं देंगी।",
	"Whisper (Local)": "Whisper (स्थानीय)",
	"Workspace": "",
	"Write a prompt suggestion (e.g. Who are you?)": "एक त्वरित सुझाव लिखें (जैसे कि आप कौन हैं?)",
	"Write a summary in 50 words that summarizes [topic or keyword].": "50 शब्दों में एक सारांश लिखें जो [विषय या कीवर्ड] का सारांश प्रस्तुत करता हो।",
	"Yes": "",
	"Yesterday": "",
	"You": "",
	"You have no archived conversations.": "",
	"You have shared this chat": "",
	"You're a helpful assistant.": "आप एक सहायक सहायक हैं",
	"You're now logged in.": "अब आप लॉग इन हो गए हैं",
	"Youtube": "",
	"Youtube Loader Settings": ""
}<|MERGE_RESOLUTION|>--- conflicted
+++ resolved
@@ -68,10 +68,7 @@
 	"Change Password": "पासवर्ड बदलें",
 	"Chat": "चैट करें",
 	"Chat Bubble UI": "",
-<<<<<<< HEAD
-=======
 	"Chat direction": "",
->>>>>>> 4edef531
 	"Chat History": "चैट का इतिहास",
 	"Chat History is off for this browser.": "इस ब्राउज़र के लिए चैट इतिहास बंद है।",
 	"Chats": "सभी चैट",
@@ -265,11 +262,7 @@
 	"Maximum of 3 models can be downloaded simultaneously. Please try again later.": "अधिकतम 3 मॉडल एक साथ डाउनलोड किये जा सकते हैं। कृपया बाद में पुन: प्रयास करें।",
 	"May": "",
 	"Memory": "",
-<<<<<<< HEAD
-	"Messages you send after creating your link won't be shared. Users with the URL will beable to view the shared chat.": "",
-=======
 	"Messages you send after creating your link won't be shared. Users with the URL will be able to view the shared chat.": "",
->>>>>>> 4edef531
 	"Minimum Score": "न्यूनतम स्कोर",
 	"Mirostat": "",
 	"Mirostat Eta": "",
